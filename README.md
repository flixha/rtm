rtm
===

<<<<<<< HEAD
_rtm_ is a Python package for reverse time migration (RTM) of infrasound
signals. Infrasound waveform data are back-projected over a grid of trial
source locations. Based upon previous work by Sanderson et al. (in review) and
Walker et al. (2010), this implementation is flexible and applicable to a wide
variety of network geometries and sizes. Realistic travel times can be
=======
_rtm_ is a Python package for locating infrasound sources using reverse time 
migration (RTM). Infrasound (or seismic) waveform data are back-projected over 
a grid of trial source locations. Based upon previous work by Sanderson et al. 
(in press) and Walker et al. (2010), this implementation is flexible and applicable 
to a wide variety of network geometries and sizes. Realistic travel times can be 
>>>>>>> 57120ed0
incorporated from numerical modeling or atmospheric specifications.

**References**

<<<<<<< HEAD
Sanderson, R., Matoza, R. S., Fee, D., Haney, M. M., & Lyons, J. J.
(in review). Remote detection and location of explosive volcanism in Alaska
with the EarthScope Transportable Array. _Journal of Geophysical Research:
Solid Earth_.
=======
Sanderson, R., Matoza, R. S., Fee, D., Haney, M. M., & Lyons, J. J. (in press).
Remote detection and location of explosive volcanism in Alaska with the
EarthScope Transportable Array. _Journal of Geophysical Research: Solid Earth_.
>>>>>>> 57120ed0

Walker, K. T., Hedlin, M. A. H., de Groot‐Hedlin, C., Vergoz, J., Le Pichon,
A., & Drob, D. P. (2010). Source location of the 19 February 2008 Oregon bolide
using seismic networks and infrasound arrays. _Journal of Geophysical Research:
Solid Earth_, 115, B12329.
[https://doi.org/10.1029/2010JB007863](https://doi.org/10.1029/2010JB007863)

Installation
------------

It's recommended that you install this package into a new
[conda](https://docs.conda.io/projects/conda/en/latest/index.html) environment
containing all of the packages listed in the [Dependencies](#dependencies)
section.

To create a new conda environment for use with _rtm_, execute the following
terminal command:
```
$ conda create -n rtm -c conda-forge cartopy gdal obspy utm xarray
```
This creates a new environment called `rtm` with all published _rtm_
dependencies installed. In addition to published packages, _rtm_ requires the
[_waveform_collection_](https://github.com/uafgeotools/waveform_collection)
package.

To install _rtm_, first activate the `rtm` environment with
```
$ conda activate rtm
```
and install the dependency _waveform_collection_ into this environment
(instructions
[here](https://github.com/uafgeotools/waveform_collection#installation)).

Then execute the following terminal commands:
```
$ git clone https://github.com/uafgeotools/rtm.git
$ cd rtm
$ pip install -e .
```
The final command installs the package in "editable" mode, which means that you
can update it with a simple `git pull` in your local repository. This install
command only needs to be run once.

Dependencies
------------

_uafgeotools_ repositories:

* [_waveform_collection_](https://github.com/uafgeotools/waveform_collection)

Python packages:

* [cartopy](https://scitools.org.uk/cartopy/docs/latest/)
* [GDAL](https://gdal.org/)
* [ObsPy](http://docs.obspy.org/)
* [utm](https://github.com/Turbo87/utm)
* [xarray](http://xarray.pydata.org/en/stable/)

...and their dependencies, which you don't really have to be concerned about if
you're using conda!

Optional (for automatic DEM downloading):

* [GMT 6](https://docs.generic-mapping-tools.org/latest/) (install by following
  the
  [official GMT install instructions](https://github.com/GenericMappingTools/gmt/blob/master/INSTALL.md/))

Usage
-----

Documentation is available online
[here](https://uaf-rtm.readthedocs.io/en/docs/).

Access the package's functions with (for example)
```python
from waveform_collection import gather_waveforms
from rtm import define_grid
```
and so on. For usage examples, see
[`example_regional.py`](https://github.com/uafgeotools/rtm/blob/master/example_regional.py)
or
[`example_local.py`](https://github.com/uafgeotools/rtm/blob/master/example_local.py).

Authors
-------

(_Alphabetical order by last name._)

David Fee<br>
Liam Toney<|MERGE_RESOLUTION|>--- conflicted
+++ resolved
@@ -1,33 +1,19 @@
 rtm
 ===
 
-<<<<<<< HEAD
-_rtm_ is a Python package for reverse time migration (RTM) of infrasound
-signals. Infrasound waveform data are back-projected over a grid of trial
-source locations. Based upon previous work by Sanderson et al. (in review) and
-Walker et al. (2010), this implementation is flexible and applicable to a wide
-variety of network geometries and sizes. Realistic travel times can be
-=======
-_rtm_ is a Python package for locating infrasound sources using reverse time 
-migration (RTM). Infrasound (or seismic) waveform data are back-projected over 
-a grid of trial source locations. Based upon previous work by Sanderson et al. 
-(in press) and Walker et al. (2010), this implementation is flexible and applicable 
-to a wide variety of network geometries and sizes. Realistic travel times can be 
->>>>>>> 57120ed0
-incorporated from numerical modeling or atmospheric specifications.
+_rtm_ is a Python package for locating infrasound sources using reverse time
+migration (RTM). Infrasound (or seismic) waveform data are back-projected over
+a grid of trial source locations. Based upon previous work by Sanderson et al.
+(in press) and Walker et al. (2010), this implementation is flexible and
+applicable to a wide variety of network geometries and sizes. Realistic travel
+times can be incorporated from numerical modeling or atmospheric
+specifications.
 
 **References**
 
-<<<<<<< HEAD
-Sanderson, R., Matoza, R. S., Fee, D., Haney, M. M., & Lyons, J. J.
-(in review). Remote detection and location of explosive volcanism in Alaska
-with the EarthScope Transportable Array. _Journal of Geophysical Research:
-Solid Earth_.
-=======
 Sanderson, R., Matoza, R. S., Fee, D., Haney, M. M., & Lyons, J. J. (in press).
 Remote detection and location of explosive volcanism in Alaska with the
 EarthScope Transportable Array. _Journal of Geophysical Research: Solid Earth_.
->>>>>>> 57120ed0
 
 Walker, K. T., Hedlin, M. A. H., de Groot‐Hedlin, C., Vergoz, J., Le Pichon,
 A., & Drob, D. P. (2010). Source location of the 19 February 2008 Oregon bolide
